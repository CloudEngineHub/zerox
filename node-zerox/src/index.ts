<<<<<<< HEAD
import os from "os";
import fs from "fs-extra";
import path from "path";
import pLimit, { Limit } from "p-limit";
import Tesseract from "tesseract.js";

=======
import "./handleWarnings";
>>>>>>> fab0c9ff
import {
  addWorkersToTesseractScheduler,
  cleanupImage,
  convertFileToPdf,
  convertPdfToImages,
  downloadFile,
  formatMarkdown,
  getTesseractScheduler,
  terminateScheduler,
  validateLLMParams,
  prepareWorkersForImageProcessing,
} from "./utils";
import { getCompletion } from "./models";
import {
  ErrorMode,
  ModelOptions,
  Page,
  PageStatus,
  ZeroxArgs,
  ZeroxOutput,
} from "./types";
import { NUM_STARTING_WORKERS } from "./constants";

export const zerox = async ({
  cleanup = true,
  concurrency = 10,
  correctOrientation = true,
  errorMode = ErrorMode.IGNORE,
  filePath,
  imageDensity = 300,
  imageHeight = 2048,
  llmParams = {},
  maintainFormat = false,
  maxRetries = 1,
  maxTesseractWorkers = -1,
  model = ModelOptions.gpt_4o_mini,
  onPostProcess,
  onPreProcess,
  openaiAPIKey = "",
  outputDir,
  pagesToConvertAsImages = -1,
  tempDir = os.tmpdir(),
  trimEdges = true,
}: ZeroxArgs): Promise<ZeroxOutput> => {
  let inputTokenCount = 0;
  let outputTokenCount = 0;
  let priorPage = "";
  const pages: Page[] = [];
  const startTime = new Date();

  llmParams = validateLLMParams(llmParams);

  // Validators
  if (!openaiAPIKey || !openaiAPIKey.length) {
    throw new Error("Missing OpenAI API key");
  }
  if (!filePath || !filePath.length) {
    throw new Error("Missing file path");
  }
  let scheduler: Tesseract.Scheduler | null = null;

  // Add initial tesseract workers if we need to correct orientation
  if (correctOrientation) {
    scheduler = await getTesseractScheduler();
    const workerCount =
      maxTesseractWorkers !== -1 && maxTesseractWorkers < NUM_STARTING_WORKERS
        ? maxTesseractWorkers
        : NUM_STARTING_WORKERS;
    await addWorkersToTesseractScheduler({
      numWorkers: workerCount,
      scheduler,
    });
  }

  try {
    // Ensure temp directory exists + create temp folder
    const rand = Math.floor(1000 + Math.random() * 9000).toString();
    const tempDirectory = path.join(
      tempDir || os.tmpdir(),
      `zerox-temp-${rand}`
    );
    const sourceDirectory = path.join(tempDirectory, "source");
    await fs.ensureDir(sourceDirectory);

    // Download the PDF. Get file name.
    const { extension, localPath } = await downloadFile({
      filePath,
      tempDir: sourceDirectory,
    });

    if (!localPath) throw "Failed to save file to local drive";

    // Sort the `pagesToConvertAsImages` array to make sure we use the right index
    // for `formattedPages` as `pdf2pic` always returns images in order
    if (Array.isArray(pagesToConvertAsImages)) {
      pagesToConvertAsImages.sort((a, b) => a - b);
    }

    // Read the image file or convert the file to images
    let imagePaths: string[] = [];
    if (extension === ".png") {
      imagePaths = [localPath];
    } else {
      let pdfPath: string;
      if (extension === ".pdf") {
        pdfPath = localPath;
      } else {
        // Convert file to PDF if necessary
        pdfPath = await convertFileToPdf({
          extension,
          localPath,
          tempDir: sourceDirectory,
        });
      }
      imagePaths = await convertPdfToImages({
        pdfPath,
        imageDensity,
        imageHeight,
        pagesToConvertAsImages,
        tempDir: sourceDirectory,
      });
    }

    if (correctOrientation) {
      await prepareWorkersForImageProcessing({
        maxTesseractWorkers,
        numImages: imagePaths.length,
        scheduler,
      });
    }

    // Start processing the images using LLM
    let numSuccessfulPages = 0;
    let numFailedPages = 0;

    if (maintainFormat) {
      // Use synchronous processing
      for (let i = 0; i < imagePaths.length; i++) {
        const imagePath = imagePaths[i];
        const imageBuffer = await fs.readFile(imagePath);
        const correctedBuffer = await cleanupImage({
          correctOrientation,
          imageBuffer,
          scheduler,
          trimEdges,
        });

        let retryCount = 0;

        while (retryCount <= maxRetries) {
          try {
            const { content, inputTokens, outputTokens } = await getCompletion({
              apiKey: openaiAPIKey,
              image: correctedBuffer,
              llmParams,
              maintainFormat,
              model,
              priorPage,
            });
            const formattedMarkdown = formatMarkdown(content);
            inputTokenCount += inputTokens;
            outputTokenCount += outputTokens;

            // Update prior page to result from last processing step
            priorPage = formattedMarkdown;

            pages.push({
              content: formattedMarkdown,
              contentLength: formattedMarkdown.length,
              page: i + 1,
              status: PageStatus.SUCCESS,
              inputTokens,
              outputTokens,
            });
            numSuccessfulPages++;
            break;
          } catch (error) {
            if (retryCount < maxRetries) {
              console.log(`Retrying page ${i + 1}...`);
              retryCount++;
              continue;
            }

            console.error(`Failed to process image ${imagePath}:`, error);
            if (errorMode === ErrorMode.THROW) {
              throw error;
            }

            pages.push({
              content: "",
              contentLength: 0,
              error: `Failed to process page ${i + 1}: ${error}`,
              page: i + 1,
              status: PageStatus.ERROR,
            });
            numFailedPages++;
            break;
          }
        }
      }
    } else {
      // Process in parallel with a limit on concurrent pages
      const processPage = async (
        imagePath: string,
        pageNumber: number,
        retryCount = 0
      ): Promise<Page> => {
        const imageBuffer = await fs.readFile(imagePath);
        const correctedBuffer = await cleanupImage({
          correctOrientation,
          imageBuffer,
          scheduler,
          trimEdges,
        });

        if (onPreProcess) {
          await onPreProcess({ imagePath, pageNumber });
        }

        let page: Page;
        try {
          const { content, inputTokens, outputTokens } = await getCompletion({
            apiKey: openaiAPIKey,
            image: correctedBuffer,
            llmParams,
            maintainFormat,
            model,
            priorPage,
          });
          const formattedMarkdown = formatMarkdown(content);
          inputTokenCount += inputTokens;
          outputTokenCount += outputTokens;

          // Update prior page to result from last processing step
          priorPage = formattedMarkdown;

          page = {
            content: formattedMarkdown,
            contentLength: formattedMarkdown.length,
            page: pageNumber,
            status: PageStatus.SUCCESS,
            inputTokens,
            outputTokens,
          };
          numSuccessfulPages++;
        } catch (error) {
          if (retryCount <= maxRetries) {
            console.log(`Retrying page ${pageNumber}...`);
            return processPage(imagePath, pageNumber, retryCount + 1);
          }

          console.error(`Failed to process image ${imagePath}:`, error);
          if (errorMode === ErrorMode.THROW) {
            throw error;
          }

          page = {
            content: "",
            contentLength: 0,
            error: `Failed to process page ${pageNumber}: ${error}`,
            page: pageNumber,
            status: PageStatus.ERROR,
          };
          numFailedPages++;
        }

        if (onPostProcess) {
          await onPostProcess({
            page,
            progressSummary: {
              numPages: imagePaths.length,
              numSuccessfulPages,
              numFailedPages,
            },
          });
        }

        return page;
      };

      // Function to process pages with concurrency limit
      const processPagesInBatches = async (
        imagePaths: string[],
        limit: Limit
      ) => {
        const promises = imagePaths.map((imagePath, index) =>
          limit(() =>
            processPage(imagePath, index + 1).then((result) => {
              // Update the pages array with the result
              pages[index] = result;
            })
          )
        );
        await Promise.all(promises);
      };

      const limit = pLimit(concurrency);
      await processPagesInBatches(imagePaths, limit);
    }

    // Write the aggregated markdown to a file
    const endOfPath = localPath.split("/")[localPath.split("/").length - 1];
    const rawFileName = endOfPath.split(".")[0];
    const fileName = rawFileName
      .replace(/[^\w\s]/g, "")
      .replace(/\s+/g, "_")
      .toLowerCase()
      .substring(0, 255); // Truncate file name to 255 characters to prevent ENAMETOOLONG errors

    if (outputDir) {
      const resultFilePath = path.join(outputDir, `${fileName}.md`);
      const content = pages.map((page) => page.content).join("\n\n");
      await fs.writeFile(resultFilePath, content);
    }

    // Cleanup the downloaded PDF file
    if (cleanup) await fs.remove(tempDirectory);

    // Format JSON response
    const endTime = new Date();
    const completionTime = endTime.getTime() - startTime.getTime();

    const formattedPages = pages.map((page, i) => {
      let correctPageNumber;
      // If we convert all pages, just use the array index
      if (pagesToConvertAsImages === -1) {
        correctPageNumber = i + 1;
      }
      // Else if we convert specific pages, use the page number from the parameter
      else if (Array.isArray(pagesToConvertAsImages)) {
        correctPageNumber = pagesToConvertAsImages[i];
      }
      // Else, the parameter is a number and use it for the page number
      else {
        correctPageNumber = pagesToConvertAsImages;
      }

      // Return the page with the correct page number
      const result: Page = {
        ...page,
        page: correctPageNumber,
      };

      return result;
    });

    return {
      completionTime,
      fileName,
      inputTokens: inputTokenCount,
      outputTokens: outputTokenCount,
      pages: formattedPages,
      summary: {
        numPages: formattedPages.length,
        numSuccessfulPages,
        numFailedPages,
      },
    };
  } finally {
    if (correctOrientation && scheduler) {
      terminateScheduler(scheduler);
    }
  }
};<|MERGE_RESOLUTION|>--- conflicted
+++ resolved
@@ -1,13 +1,10 @@
-<<<<<<< HEAD
 import os from "os";
 import fs from "fs-extra";
 import path from "path";
 import pLimit, { Limit } from "p-limit";
 import Tesseract from "tesseract.js";
 
-=======
 import "./handleWarnings";
->>>>>>> fab0c9ff
 import {
   addWorkersToTesseractScheduler,
   cleanupImage,
