--- conflicted
+++ resolved
@@ -26,11 +26,7 @@
     "os": "^0.1.2",
     "p-limit": "^3.1.0",
     "path": "^0.12.7",
-<<<<<<< HEAD
-    "pdf2json": "^3.1.5",
-=======
     "pdf-parse": "^1.1.1",
->>>>>>> 7f7da999
     "pdf2pic": "^3.1.1",
     "sharp": "^0.33.5",
     "tesseract.js": "^5.1.1",
